"""
Base classes defining our software components
and their interfaces
"""

import datetime as dt
import warnings
from abc import ABC, abstractclassmethod, abstractmethod, abstractproperty
from collections import namedtuple
from copy import deepcopy
from dataclasses import dataclass, field, fields
from functools import cached_property
from itertools import chain
from pathlib import Path
from typing import TYPE_CHECKING, Any, Callable, Dict, List, Literal, Tuple, Union

import cartopy
import einops
import numpy as np
import torch
from tabulate import tabulate
from torch.utils.data import DataLoader
from torch.utils.data._utils.collate import collate_tensor_fn
from tqdm import tqdm

if TYPE_CHECKING:
    from py4cast.plots import DomainInfo

from py4cast.utils import RegisterFieldsMixin, torch_save


@dataclass(slots=True)
class TensorWrapper:
    """
    Wrapper around a torch tensor.
    We do this separated dataclass to allow lightning's introspection to see our batch size
    and move our tensors to the right device, otherwise we have this error/warning:
    "Trying to infer the `batch_size` from an ambiguous collection ..."
    """

    tensor: torch.Tensor


class NamedTensor(TensorWrapper):
    """
    NamedTensor is a wrapper around a torch tensor
    adding several attributes :

    * a 'names' attribute with the names of the
    tensor's dimensions (like https://pytorch.org/docs/stable/named_tensor.html).

    Torch's named tensors are still experimental and subject to change.

    * a 'feature_names' attribute containing the names of the features
    along the last dimension of the tensor.

    NamedTensor can be concatenated along the last dimension
    using the | operator.
    nt3 = nt1 | nt2
    """

    SPATIAL_DIM_NAMES = ("lat", "lon", "ngrid")

    def __init__(
        self,
        tensor: torch.Tensor,
        names: List[str],
        feature_names: List[str],
        feature_dim_name: str = "features",
    ):
        if len(tensor.shape) != len(names):
            raise ValueError(
                f"Number of names ({len(names)}) must match number of dimensions ({len(tensor.shape)})"
            )
        if tensor.shape[names.index(feature_dim_name)] != len(feature_names):
            raise ValueError(
                f"Number of feature names ({len(feature_names)}:{feature_names}) must match "
                f"number of features ({tensor.shape[names.index(feature_dim_name)]}) in the supplied tensor"
            )

        super().__init__(tensor)

        self.names = names
        # build lookup table for fast indexing
        self.feature_names_to_idx = {
            feature_name: idx for idx, feature_name in enumerate(feature_names)
        }
        self.feature_names = feature_names
        self.feature_dim_name = feature_dim_name

    @property
    def ndims(self):
        """
        Number of dimensions of the tensor.
        """
        return len(self.names)

    @property
    def num_spatial_dims(self):
        """
        Number of spatial dimensions of the tensor.
        """
        return len([x for x in self.names if x in self.SPATIAL_DIM_NAMES])

    def __str__(self):
        head = "--- NamedTensor ---\n"
        head += f"Names: {self.names}\nTensor Shape: {self.tensor.shape})\nFeatures:\n"
        table = [
            [feature, self[feature].min(), self[feature].max()]
            for feature in self.feature_names
        ]
        headers = ["Feature name", "Min", "Max"]
        table_string = str(tabulate(table, headers=headers, tablefmt="simple_outline"))
        return head + table_string

    def __or__(self, other: Union["NamedTensor", None]) -> "NamedTensor":
        """
        Concatenate two NamedTensors along the last dimension.
        """
        if other is None:
            return self

        if not isinstance(other, NamedTensor):
            raise ValueError("Can only concatenate NamedTensor with NamedTensor")

        # check features names are distinct between the two tensors
        if set(self.feature_names) & set(other.feature_names):
            raise ValueError(
                f"Feature names must be distinct between the two tensors for"
                f"unambiguous concat, self:{self.feature_names} other:{other.feature_names}"
            )

        if self.names != other.names:
            raise ValueError(
                f"NamedTensors must have the same dimension names to concatenate, self:{self.names} other:{other.names}"
            )
        try:
            return NamedTensor(
                torch.cat([self.tensor, other.tensor], dim=-1),
                self.names.copy(),
                self.feature_names + other.feature_names,
            )
        except Exception as e:
            raise ValueError(f"Error while concatenating {self} and {other}") from e

    def __ror__(self, other: Union["NamedTensor", None]) -> "NamedTensor":
        return self.__or__(other)

    @staticmethod
    def concat(nts: List["NamedTensor"]) -> "NamedTensor":
        """
        Safely concat a list of NamedTensors along the last dimension
        in one shot.
        """
        if len(nts) == 0:
            raise ValueError("Cannot concatenate an empty list of NamedTensors")
        if len(nts) == 1:
            return nts[0].clone()
        else:
            # Check features names are distinct between the n named tensors
            feature_names = set()
            for nt in nts:
                if feature_names & set(nt.feature_names):
                    raise ValueError(
                        f"Feature names must be distinct between the named tensors to concat\n"
                        f"Found duplicates: {feature_names & set(nt.feature_names)}"
                    )
                feature_names |= set(nt.feature_names)

            # Check that all named tensors have the same names
            if not all(nt.names == nts[0].names for nt in nts):
                raise ValueError(
                    "NamedTensors must have the same dimension names to concatenate"
                )

            # Concat in one shot
            return NamedTensor(
                torch.cat([nt.tensor for nt in nts], dim=-1),
                nts[0].names.copy(),
                list(chain.from_iterable(nt.feature_names for nt in nts)),
            )

    def dim_index(self, dim_name: str) -> int:
        """
        Return the index of a dimension given its name.
        """
        return self.names.index(dim_name)

    def clone(self):
        return NamedTensor(
            tensor=deepcopy(self.tensor).to(self.tensor.device),
            names=self.names.copy(),
            feature_names=self.feature_names.copy(),
        )

    def __getitem__(self, feature_name: str) -> torch.Tensor:
        """
        Get one feature from the features dimension of the tensor by name.
        The returned tensor has the same number of dimensions as the original tensor.
        """
        try:
            return self.select_dim(
                self.feature_dim_name, self.feature_names_to_idx[feature_name]
            ).unsqueeze(self.names.index(self.feature_dim_name))
        except KeyError:
            raise ValueError(
                f"Feature {feature_name} not found in {self.feature_names}"
            )

    def type_(self, new_type):
        """
        Modify the type of the underlying torch tensor
        by calling torch's .type method

        in_place operation for this class, the internal
        tensor is replaced by the new one.
        """
        self.tensor = self.tensor.type(new_type)

    def flatten_(self, flatten_dim_name: str, start_dim: int, end_dim: int):
        """
        Flatten the underlying tensor from start_dim to end_dim.
        Deletes flattened dimension names and insert
        the new one.
        """
        self.tensor = torch.flatten(self.tensor, start_dim, end_dim)

        # Remove the flattened dimensions from the names
        # and insert the replacing one
        self.names = (
            self.names[:start_dim] + [flatten_dim_name] + self.names[end_dim + 1 :]
        )

    def unflatten_(
        self, dim: int, unflattened_size: torch.Size, unflatten_dim_name: List
    ):
        """
        Unflatten the dimension dim of the underlying tensor.
        Insert unflattened_size dimension instead
        """
        self.tensor = self.tensor.unflatten(dim, unflattened_size)
        self.names = self.names[:dim] + [*unflatten_dim_name] + self.names[dim + 1 :]

    def squeeze_(self, dim_name: Union[List[str], str]):
        """
        Squeeze the underlying tensor along the dimension(s)
        given its/their name(s).
        """
        if isinstance(dim_name, str):
            dim_name = [dim_name]
        dim_indices = [self.names.index(name) for name in dim_name]
        self.tensor = torch.squeeze(self.tensor, dim=dim_indices)
        for name in dim_name:
            self.names.remove(name)

    def unsqueeze_(self, dim_name: str, dim_index: int):
        """ "
        Insert a new dimension dim_name of size 1 at dim_index
        """
        self.tensor = torch.unsqueeze(self.tensor, dim_index)
        self.names.insert(dim_index, dim_name)

    def select_dim(
        self, dim_name: str, index: int, bare_tensor: bool = True
    ) -> Union["NamedTensor", torch.Tensor]:
        """
        Return the tensor indexed along the dimension dim_name
        with the index index.
        The given dimension is removed from the tensor.
        See https://pytorch.org/docs/stable/generated/torch.select.html
        """
        if bare_tensor:
            return self.tensor.select(self.names.index(dim_name), index)
        else:
            # if they try to select the features it will break as
            # the feature dimension is not present anymore
            return NamedTensor(
                self.select_dim(dim_name, index, bare_tensor=True),
                self.names[: self.names.index(dim_name)]
                + self.names[self.names.index(dim_name) + 1 :],
                self.feature_names,
                feature_dim_name=self.feature_dim_name,
            )

    def index_select_dim(
        self, dim_name: str, indices: torch.Tensor, bare_tensor: bool = True
    ) -> Union["NamedTensor", torch.Tensor]:
        """
        Return the tensor indexed along the dimension dim_name
        with the indices tensor.
        The returned tensor has the same number of dimensions as the original tensor (input).
        The dimth dimension has the same size as the length of index; other dimensions have
        the same size as in the original tensor.
        See https://pytorch.org/docs/stable/generated/torch.index_select.html
        """
        if bare_tensor:
            return self.tensor.index_select(
                self.names.index(dim_name),
                torch.Tensor(indices).type(torch.int64).to(self.device),
            )
        else:
            return NamedTensor(
                self.index_select_dim(dim_name, indices, bare_tensor=True),
                self.names,
                (
                    self.feature_names
                    if dim_name != self.feature_dim_name
                    else [self.feature_names[i] for i in indices]
                ),
                feature_dim_name=self.feature_dim_name,
            )

    def dim_size(self, dim_name: str) -> int:
        """
        Return the size of a dimension given its name.
        """
        try:
            return self.tensor.size(self.names.index(dim_name))
        except ValueError as ve:
            raise ValueError(f"Dimension {dim_name} not found in {self.names}") from ve

    @property
    def spatial_dim_idx(self) -> List[int]:
        """
        Return the indices of the spatial dimensions in the tensor.
        """
        return sorted(
            self.names.index(name)
            for name in set(self.SPATIAL_DIM_NAMES).intersection(set(self.names))
        )

    def unsqueeze_and_expand_from_(self, other: "NamedTensor"):
        """
        Unsqueeze and expand the tensor to have the same number of spatial dimensions
        as another NamedTensor.
        Injects new dimensions where the missing names are.
        """
        missing_names = set(other.names) - set(self.names)
        missing_names &= set(self.SPATIAL_DIM_NAMES)

        if missing_names:
            index_to_unsqueeze = [
                (name, other.names.index(name)) for name in missing_names
            ]
            for name, idx in sorted(index_to_unsqueeze, key=lambda x: x[1]):
                self.tensor = torch.unsqueeze(self.tensor, idx)
                self.names.insert(idx, name)

            expander = []
            for _, name in enumerate(self.names):
                expander.append(other.dim_size(name) if name in missing_names else -1)

            self.tensor = self.tensor.expand(*expander)

    @staticmethod
    def new_like(tensor: torch.Tensor, other: "NamedTensor") -> "NamedTensor":
        """
        Create a new NamedTensor with the same names and feature names as another NamedTensor
        and a tensor of the same shape as the input tensor.
        """
        return NamedTensor(tensor, other.names.copy(), other.feature_names.copy())

    @staticmethod
    def expand_to_batch_like(
        tensor: torch.Tensor, other: "NamedTensor"
    ) -> "NamedTensor":
        """
        Create a new NamedTensor with the same names and feature names as another NamedTensor
        with an extra first dimension called 'batch' using the supplied tensor.
        Supplied new 'batched' tensor must have one more dimension than other.
        """
        names = ["batch"] + other.names
        if tensor.dim() != len(names):
            raise ValueError(
                f"Tensor dim {tensor.dim()} must match number of names {len(names)} with extra batch dim"
            )
        return NamedTensor(tensor, ["batch"] + other.names, other.feature_names.copy())

    @property
    def device(self) -> torch.device:
        return self.tensor.device

    def pin_memory_(self):
        """
        'In place' operation to pin the underlying tensor to memory.
        """
        self.tensor = self.tensor.pin_memory()

    def to_(self, *args, **kwargs):
        """
        'In place' operation to call torch's 'to' method on the underlying tensor.
        """
        self.tensor = self.tensor.to(*args, **kwargs)


@dataclass(slots=True)
class Item:
    """
    Dataclass holding one Item.
    inputs has shape (timestep, lat, lon, features)
    outputs has shape (timestep, lat, lon, features)
    forcing has shape (timestep, lat, lon, features)
    """

    inputs: NamedTensor
    forcing: NamedTensor
    outputs: NamedTensor

    def unsqueeze_(self, dim_name: str, dim_index: int):
        """
        Insert a new dimension dim_name at dim_index of size 1
        """
        self.inputs.unsqueeze_(dim_name, dim_index)
        self.outputs.unsqueeze_(dim_name, dim_index)
        self.forcing.unsqueeze_(dim_name, dim_index)

    def squeeze_(self, dim_name: Union[List[str], str]):
        """
        Squeeze the underlying tensor along the dimension(s)
        given its/their name(s).
        """
        self.inputs.squeeze_(dim_name)
        self.outputs.squeeze_(dim_name)
        self.forcing.squeeze_(dim_name)

    def to_(self, *args, **kwargs):
        """
        'In place' operation to call torch's 'to' method on the underlying NamedTensors.
        """
        self.inputs.to_(*args, **kwargs)
        self.outputs.to_(*args, **kwargs)
        self.forcing.to_(*args, **kwargs)

    def pin_memory(self):
        """
        Custom Item must implement this method to pin the underlying tensors to memory.
        See https://pytorch.org/docs/stable/data.html#memory-pinning
        """
        self.inputs.pin_memory_()
        self.forcing.pin_memory_()
        self.outputs.pin_memory_()
        return self

    def __post_init__(self):
        """
        Checks that the dimensions of the inputs, outputs are consistent.
        This is necessary for our auto-regressive training.
        """
        if self.inputs.names != self.outputs.names:
            raise ValueError(
                f"Inputs and outputs must have the same dim names, got {self.inputs.names} and {self.outputs.names}"
            )

        # Also check feature names
        if self.inputs.feature_names != self.outputs.feature_names:
            raise ValueError(
                f"Inputs and outputs must have the same feature names, "
                f"got {self.inputs.feature_names} and {self.outputs.feature_names}"
            )

    def __str__(self) -> str:
        """
        Utility method to explore a batch/item shapes and names.
        """
        table = []
        for attr in (f.name for f in fields(self)):
            nt: NamedTensor = getattr(self, attr)
            if nt is not None:
                for feature_name in nt.feature_names:
                    tensor = nt[feature_name]
                    table.append(
                        [
                            attr,
                            nt.names,
                            list(nt[feature_name].shape),
                            feature_name,
                            tensor.min(),
                            tensor.max(),
                        ]
                    )
        headers = [
            "Type",
            "Dimension Names",
            "Torch Shape",
            "feature name",
            "Min",
            "Max",
        ]
        return str(tabulate(table, headers=headers, tablefmt="simple_outline"))


@dataclass
class ItemBatch(Item):
    """
    Dataclass holding a batch of items.
    input has shape (batch, timestep, lat, lon, features)
    output has shape (batch, timestep, lat, lon, features)
    forcing has shape (batch, timestep, lat, lon, features)
    """

    @cached_property
    def batch_size(self):
        return self.inputs.dim_size("batch")

    @cached_property
    def num_input_steps(self):
        return self.inputs.dim_size("timestep")

    @cached_property
    def num_pred_steps(self):
        return self.outputs.dim_size("timestep")


def collate_fn(items: List[Item]) -> ItemBatch:
    """
    Collate a list of item. Add one dimension at index zero to each NamedTensor.
    Necessary to form a batch from a list of items.
    See https://pytorch.org/docs/stable/data.html#working-with-collate-fn
    """
    # Here we postpone that for each batch the same dimension should be present.
    batch_of_items = {}

    # Iterate over inputs, outputs and forcing fields
    for field_name in (f.name for f in fields(Item)):
        batched_tensor = collate_tensor_fn(
            [getattr(item, field_name).tensor for item in items]
        ).type(torch.float32)

        batch_of_items[field_name] = NamedTensor.expand_to_batch_like(
            batched_tensor, getattr(items[0], field_name)
        )

    return ItemBatch(**batch_of_items)


@dataclass
class Statics(RegisterFieldsMixin):
    """
    Static fields of the dataset.
    Tensor can be registered as buffer in a lightning module
    using the register_buffers method.
    """

    # border_mask: torch.Tensor
    grid_static_features: NamedTensor
    grid_shape: Tuple[int, int]
    border_mask: torch.Tensor = field(init=False)
    interior_mask: torch.Tensor = field(init=False)

    def __post_init__(self):
        self.border_mask = self.grid_static_features["border_mask"]
        self.interior_mask = 1.0 - self.border_mask

    @cached_property
    def meshgrid(self) -> torch.Tensor:
        """
        Return a tensor concatening X,Y
        """
        return einops.rearrange(
            torch.cat(
                [
                    self.grid_static_features["x"],
                    self.grid_static_features["y"],
                ],
                dim=-1,
            ),
            ("x y n -> n x y"),
        )


@dataclass
class Stats:
    fname: Path

    def __post_init__(self):
        self.stats = torch.load(self.fname, "cpu")

    def items(self):
        return self.stats.items()

    def __getitem__(self, shortname: str):
        return self.stats[shortname]

    def to_list(
        self,
        aggregate: Literal["mean", "std", "min", "max"],
        shortnames: List[str],
        dtype: torch.dtype = torch.float32,
    ) -> list:
        """
        Get a tensor with the stats inside.
        The order is the one of the shortnames.

        Args:
            aggregate : Statistics wanted
            names (List[str]): Field for which we want stats

        Returns:
            _type_: _description_
        """
        if len(shortnames) > 0:
            return torch.stack(
                [self[name][aggregate] for name in shortnames], dim=0
            ).type(dtype)
        else:
            return []


@dataclass(slots=True)
class DatasetInfo:
    """
    This dataclass holds all the informations
    about the dataset that other classes
    and functions need to interact with it.
    """

    name: str  # Name of the dataset
    domain_info: "DomainInfo"  # Information used for plotting
    units: Dict[str, str]  # d[shortname] = unit (str)
    weather_dim: int
    forcing_dim: int
    step_duration: (
        float  # Duration (in hour) of one step in the dataset. 0.25 means 15 minutes.
    )
    statics: Statics  # A lot of static variables
    stats: Stats
    diff_stats: Stats
    state_weights: Dict[str, float]
    shortnames: Dict[str, List[str]] = None

    def summary(self):
        """
        Print a table summarizing variables present in the dataset (and their role)
        """
        print(f"\n Summarizing {self.name} \n")
        print(f"Step_duration {self.step_duration}")
        print(f"Static fields {self.statics.grid_static_features.feature_names}")
        print(f"Grid static features {self.statics.grid_static_features}")
        print(f"Features shortnames {self.shortnames}")
        for p in ["input", "input_output", "output"]:
            names = self.shortnames[p]
            print(names)
            print(self.stats)
            mean = self.stats.to_list("mean", names)
            std = self.stats.to_list("std", names)
            mini = self.stats.to_list("min", names)
            maxi = self.stats.to_list("max", names)
            units = [self.units[name] for name in names]
            if p != "input":  # Forcing variables
                diff_mean = self.diff_stats.to_list("mean", names)
                diff_std = self.diff_stats.to_list("std", names)
                weight = [self.state_weights[name] for name in names]

                data = list(
                    zip(
                        names, units, mean, std, mini, maxi, diff_mean, diff_std, weight
                    )
                )
                table = tabulate(
                    data,
                    headers=[
                        "Name",
                        "Unit",
                        "Mean",
                        "Std",
                        "Minimum",
                        "Maximum",
                        "DiffMean",
                        "DiffStd",
                        "Weight in Loss",
                    ],
                    tablefmt="simple_outline",
                )
            else:
                data = list(zip(names, units, mean, std, mini, maxi))
                table = tabulate(
                    data,
                    headers=["Name", "Unit", "Mean", "Std", "Minimun", "Maximum"],
                    tablefmt="simple_outline",
                )
            if data:
                print(p.upper())  # Print the kind of variable
                print(table)  # Print the table


@dataclass(slots=True)
class Period:
    start: dt.datetime
    end: dt.datetime
    step: int  # In hours, step btw the t0 of 2 samples
    name: str

    def __init__(self, start: int, end: int, step: int, name: str):
        self.start = dt.datetime.strptime(str(start), "%Y%m%d%H")
        self.end = dt.datetime.strptime(str(end), "%Y%m%d%H")
        self.step = step
        self.name = name

    @property
    def date_list(self):
        return np.arange(
            self.start, self.end, np.timedelta64(self.step, "h"), dtype="datetime64[s]"
        ).tolist()


GridConfig = namedtuple(
    "GridConfig", "full_size latitude longitude geopotential landsea_mask"
)


@dataclass
class Grid:
    name: str
    load_grid_info_func: Callable[
        [Any], GridConfig
    ]  # function to load grid data (customizable)
    border_size: int = 10

    # subdomain selection: If (0,0,0,0) the whole domain is kept.
    subdomain: Tuple[int] = (0, 0, 0, 0)
    # Note : training won't work with the full domain on some NN because the size
    # can't be divided by 2. Minimal domain : [0,1776,0,2800]
    x: int = field(init=False)  # X dimension of the grid (longitudes)
    y: int = field(init=False)  # Y dimension of the grid (latitudes)
    # projection information (e.g for plotting)
    proj_name: str = "PlateCarree"
    projection_kwargs: dict = field(default_factory={})

    def __post_init__(self):
        self.grid_config = self.get_grid_info()
        # Setting correct subdomain if no subdomain is selected.
        if sum(self.subdomain) == 0:
            self.subdomain = (
                0,
                self.grid_config.full_size[0],
                0,
                self.grid_config.full_size[1],
            )
        self.x = self.subdomain[1] - self.subdomain[0]
        self.y = self.subdomain[3] - self.subdomain[2]

    def get_grid_info(self) -> GridConfig:
<<<<<<< HEAD
        return self.load_grid_info_func(self)
=======
        return self.load_grid_info_func(self.name)
>>>>>>> 9a536096

    @cached_property
    def lat(self) -> np.array:
        latitudes = self.grid_config.latitude[self.subdomain[0] : self.subdomain[1]]
        return np.transpose(np.tile(latitudes, (self.y, 1)))

    @cached_property
    def lon(self) -> np.array:
        longitudes = self.grid_config.longitude[self.subdomain[2] : self.subdomain[3]]
        return np.tile(longitudes, (self.x, 1))

    # TODO : from the grib, save a npy lat lon h mask for each grid
    @property
    def geopotential(self) -> np.array:
        return self.grid_config.geopotential[
            self.subdomain[0] : self.subdomain[1], self.subdomain[2] : self.subdomain[3]
        ]

    @property
    def landsea_mask(self) -> np.array:
        if self.grid_config.landsea_mask is not None:
            return self.grid_config.landsea_mask[
                self.subdomain[0] : self.subdomain[1],
                self.subdomain[2] : self.subdomain[3],
            ]
        return np.zeros((self.x, self.y))  # TODO : add real mask

    @property
    def border_mask(self) -> np.array:
        if self.border_size > 0:
            border_mask = np.ones((self.x, self.y)).astype(bool)
            size = self.border_size
            border_mask[size:-size, size:-size] *= False
        elif self.border_size == 0:
            border_mask = np.ones((self.x, self.y)).astype(bool) * False
        else:
            raise ValueError(f"Bordersize should be positive. Get {self.border_size}")
        return border_mask

    @property
    def N_grid(self) -> int:
        return self.x * self.y

    @cached_property
    def grid_limits(self):
        grid_limits = [  # In projection (llon, ulon, llat, ulat)
            float(self.grid_config.longitude[self.subdomain[2]]),  # min y
            float(self.grid_config.longitude[self.subdomain[3] - 1]),  # max y
            float(self.grid_config.latitude[self.subdomain[1] - 1]),  # max x
            float(self.grid_config.latitude[self.subdomain[0]]),  # min x
        ]
        return grid_limits

    @cached_property
    def meshgrid(self) -> np.array:
        """Build a meshgrid from coordinates position."""
        latitudes = self.grid_config.latitude[self.subdomain[0] : self.subdomain[1]]
        longitudes = self.grid_config.longitude[self.subdomain[2] : self.subdomain[3]]
        meshgrid = np.array(np.meshgrid(longitudes, latitudes))
        return meshgrid  # shape (2, x, y)

    @cached_property
    def projection(self):
        func = getattr(cartopy.crs, self.proj_name)
        return func(**self.projection_kwargs)

<<<<<<< HEAD
@dataclass(slots=True)
class Settings():
    num_input_steps: int  # Number of input timesteps
    num_pred_steps: int  # Number of output timesteps
    step_duration: float  # duration in hour
    standardize: bool = True
    file_format: Literal["npy", "grib"] = "grib"
    members: Tuple[int] = (0,)

ParamConfig = namedtuple("ParamConfig","unit level_type long_name grid grib_name grib_param")

@dataclass(slots=True)
class Param:
    name: str
    level: int
    grid: Grid
    load_param_info : Callable[[str], ParamConfig]
    # Parameter status :
    # input = forcings, output = diagnostic, input_output = classical weather var
    kind: Literal["input", "output", "input_output"]
    get_weight_per_level : Callable[[int,str],[float]]
    level_type: str = field(init=False)
    long_name: str = field(init=False)
    unit: str = field(init=False)
    native_grid: str = field(init=False)
    grib_name: str = field(init=False)
    grib_param: str = field(init=False)

    def __post_init__(self):
        self.param_info = self.load_param_info_func(self.name)
        self.unit = self.param_info.unit
        if self.param_info.level_type in ["heightAboveGround", "meanSea", "surface"]:
            self.level_type = self.param_info.level_type
        else:
            self.level_type = "isobaricInhPa"
        self.long_name = self.param_info.long_name
        self.native_grid = self.param_info.grid       
        self.grib_name = self.param_info.grib_name
        self.grib_param = self.param_info.grib_param

    @property
    def state_weight(self) -> float:
        """ Weight to confer to the param in the loss function"""
        return self.get_weight_per_level(self.level, self.level_type)

    @property
    def parameter_name(self) -> str:
        return f"{self.long_name}_{self.level}_{self.level_type}"

    @property
    def parameter_short_name(self) -> str:
        return f"{self.name}_{self.level}_{self.level_type}"

def get_param_list(conf: dict, 
    grid: Grid,
    load_param_info : Callable[[str], ParamConfig]) -> List[Param]:
    param_list = []
    for name, values in conf["params"].items():
        for lvl in values["levels"]:
            param = Param(
                name=name,
                level=lvl,
                grid=grid,
                load_param_info=load_param_info,
                kind=values["kind"],
            )
            param_list.append(param)
    return param_list
=======
>>>>>>> 9a536096

@dataclass(slots=True)
class TorchDataloaderSettings:
    """
    Settings for the torch dataloader
    """

    batch_size: int = 1
    num_workers: int = 1
    pin_memory: bool = False
    prefetch_factor: Union[int, None] = None
    persistent_workers: bool = False

class DatasetABC(ABC):
    """
    Abstract Base class defining the mandatory
    properties and methods a dataset MUST
    implement.
    """

    @abstractmethod
    def torch_dataloader(self, tl_settings: TorchDataloaderSettings) -> DataLoader:
        """
        Builds a torch dataloader from self.
        """

    @abstractproperty
    def dataset_info(self) -> DatasetInfo:
        """
        Return the object DatasetInfo
        """

    @abstractproperty
    def meshgrid(self) -> np.array:
        """
        array of shape (2, num_lat, num_lon)
        of (lat, lon) values
        """

    @cached_property
    def grid_shape(self) -> tuple:
        x, _ = self.meshgrid
        return x.shape

    @abstractproperty
    def geopotential_info(self) -> np.array:
        """
        array of shape (num_lat, num_lon)
        with geopotential value for each datapoint
        """

    @abstractproperty
    def cache_dir(self) -> Path:
        """
        Cache directory of the dataset.
        Used at least to get statistics.
        """
        pass

    def compute_mean_std_min_max(
        self, type_tensor: Literal["inputs", "outputs", "forcing"]
    ):
        """
        Compute mean and standard deviation for this dataset.
        """
        random_batch = next(iter(self.torch_dataloader()))
        named_tensor = getattr(random_batch, type_tensor)
        n_features = len(named_tensor.feature_names)
        sum_means = torch.zeros(n_features)
        sum_squares = torch.zeros(n_features)
        ndim_features = len(named_tensor.tensor.shape) - 1
        flat_input = named_tensor.tensor.flatten(0, ndim_features - 1)  # (X, Features)
        best_min = torch.min(flat_input, dim=0).values
        best_max = torch.max(flat_input, dim=0).values
        counter = 0
        if self.settings.standardize:
            raise ValueError("Your dataset should not be standardized.")

        for batch in tqdm(
            self.torch_dataloader(), desc=f"Computing {type_tensor} stats"
        ):
            tensor = getattr(batch, type_tensor).tensor
            tensor = tensor.flatten(1, 3)  # Flatten to be (Batch, X, Features)
            counter += tensor.shape[0]  # += batch size

            sum_means += torch.sum(tensor.mean(dim=1), dim=0)  # (d_features)
            sum_squares += torch.sum((tensor**2).mean(dim=1), dim=0)  # (d_features)

            mini = torch.min(tensor, 1).values[0]
            stack_mini = torch.stack([best_min, mini], dim=0)
            best_min = torch.min(stack_mini, dim=0).values  # (d_features)

            maxi = torch.max(tensor, 1).values[0]
            stack_maxi = torch.stack([best_max, maxi], dim=0)
            best_max = torch.max(stack_maxi, dim=0).values  # (d_features)

        mean = sum_means / counter
        second_moment = sum_squares / counter
        std = torch.sqrt(second_moment - mean**2)  # (d_features)

        stats = {}
        for i, name in enumerate(named_tensor.feature_names):
            stats[name] = {
                "mean": mean[i],
                "std": std[i],
                "min": best_min[i],
                "max": best_max[i],
            }
        return stats

    def compute_parameters_stats(self):
        """
        Compute mean and standard deviation for this dataset.
        """
        all_stats = {}
        for type_tensor in ["inputs", "outputs", "forcing"]:
            stats_dict = self.compute_mean_std_min_max(type_tensor)
            for feature, stats in stats_dict.items():
                # If feature was computed multiple times we keep only first occurence
                if feature not in all_stats.keys():
                    all_stats[feature] = stats

        dest_file = self.cache_dir / "parameters_stats.pt"
        torch_save(all_stats, dest_file)
        print(f"Parameters statistics saved in {dest_file}")

    def compute_time_step_stats(self):
        random_inputs = next(iter(self.torch_dataloader())).inputs
        n_features = len(random_inputs.feature_names)
        sum_means = torch.zeros(n_features)
        sum_squares = torch.zeros(n_features)
        counter = 0
        if not self.settings.standardize:
            raise ValueError("Your dataset should be standardized.")

        for batch in tqdm(self.torch_dataloader()):
            # Here we assume that data are in 2 or 3 D
            inputs = batch.inputs.tensor
            outputs = batch.outputs.tensor

            in_out = torch.cat([inputs, outputs], dim=1)
            diff = (
                in_out[:, 1:] - in_out[:, :-1]
            )  # Substract information on time dimension
            diff = diff.flatten(1, 3)  # Flatten everybody to be (Batch, X, Features)

            counter += in_out.shape[0]  # += batch size
            sum_means += torch.sum(diff.mean(dim=1), dim=0)  # (d_features)
            sum_squares += torch.sum((diff**2).mean(dim=1), dim=0)  # (d_features)

        diff_mean = sum_means / counter
        diff_second_moment = sum_squares / counter
        diff_std = torch.sqrt(diff_second_moment - diff_mean**2)  # (d_features)
        store_d = {}

        # Storing variable statistics
        for i, name in enumerate(batch.inputs.feature_names):
            store_d[name] = {
                "mean": diff_mean[i],
                "std": diff_std[i],
            }
        # Diff mean and std of forcing variables are not used during training so we
        # store fixed values : mean = 0, std = 1
        for name in batch.forcing.feature_names:
            store_d[name] = {"mean": torch.tensor(0), "std": torch.tensor(1)}
        dest_file = self.cache_dir / "diff_stats.pt"
        torch_save(store_d, self.cache_dir / "diff_stats.pt")
        print(f"Parameters time diff stats saved in {dest_file}")

    @property
    def dataset_extra_statics(self) -> List[NamedTensor]:
        """
        Datasets can override this method to add
        more static data.
        """
        return []

    @cached_property
    def grid_static_features(self):
        """
        Grid static features
        """
        # -- Static grid node features --
        xy = self.meshgrid  # (2, N_x, N_y)
        grid_xy = torch.tensor(xy)
        # Need to rearange
        pos_max = torch.max(torch.max(grid_xy, dim=1).values, dim=1).values
        pos_min = torch.min(torch.min(grid_xy, dim=1).values, dim=1).values
        grid_xy = (einops.rearrange(grid_xy, ("n x y -> x y n")) - pos_min) / (
            pos_max - pos_min
        )  # Rearange and divide  by maximum coordinate

        # (Nx, Ny, 1)
        geopotential = torch.tensor(self.geopotential_info).unsqueeze(
            2
        )  # (N_x, N_y, 1)
        gp_min = torch.min(geopotential)
        gp_max = torch.max(geopotential)
        # Rescale geopotential to [0,1]
        if gp_max != gp_min:
            geopotential = (geopotential - gp_min) / (gp_max - gp_min)  # (N_x,N_y, 1)
        else:
            warnings.warn("Geopotential is constant. Set it to 1")
            geopotential = geopotential / gp_max

        grid_border_mask = torch.tensor(self.border_mask).unsqueeze(2)  # (N_x, N_y,1)

        feature_names = []
        for x in self.dataset_extra_statics:
            feature_names += x.feature_names
        state_var = NamedTensor(
            tensor=torch.cat(
                [grid_xy, geopotential, grid_border_mask]
                + [x.tensor for x in self.dataset_extra_statics],
                dim=-1,
            ),
            feature_names=["x", "y", "geopotential", "border_mask"]
            + feature_names,  # Noms des champs 2D
            names=["lat", "lon", "features"],
        )
        state_var.type_(torch.float32)
        return state_var

    @cached_property
    def statics(self) -> Statics:
        return Statics(
            **{
                "grid_static_features": self.grid_static_features,
                "grid_shape": self.grid_shape,
            }
        )

    @cached_property
    def stats(self) -> Stats:
        return Stats(fname=self.cache_dir / "parameters_stats.pt")

    @cached_property
    def diff_stats(self) -> Stats:
        return Stats(fname=self.cache_dir / "diff_stats.pt")

    @abstractclassmethod
    def from_json(
        cls,
        fname: Path,
        num_input_steps: int,
        num_pred_steps_train: int,
        num_pred_steps_val_tests: int,
        config_override: Union[Dict, None] = None,
    ) -> Tuple["DatasetABC", "DatasetABC", "DatasetABC"]:
        """
        Load a dataset from a json file + the number of expected timesteps
        taken as inputs (num_input_steps) and to predict (num_pred_steps)
        Return the train, valid and test datasets, in that order
        config_override is a dictionary that can be used to override
        some keys of the config file.
        """
        pass<|MERGE_RESOLUTION|>--- conflicted
+++ resolved
@@ -740,11 +740,7 @@
         self.y = self.subdomain[3] - self.subdomain[2]
 
     def get_grid_info(self) -> GridConfig:
-<<<<<<< HEAD
-        return self.load_grid_info_func(self)
-=======
         return self.load_grid_info_func(self.name)
->>>>>>> 9a536096
 
     @cached_property
     def lat(self) -> np.array:
@@ -811,7 +807,6 @@
         func = getattr(cartopy.crs, self.proj_name)
         return func(**self.projection_kwargs)
 
-<<<<<<< HEAD
 @dataclass(slots=True)
 class Settings():
     num_input_steps: int  # Number of input timesteps
@@ -880,8 +875,6 @@
             )
             param_list.append(param)
     return param_list
-=======
->>>>>>> 9a536096
 
 @dataclass(slots=True)
 class TorchDataloaderSettings:
