from typing import Tuple

import matplotlib
import matplotlib.pyplot as plt
import networkx
import numpy as np
import scipy.spatial
import torch
import torch_geometric as pyg
from torch_geometric.utils.convert import from_networkx

from pnia.datasets.base import AbstractDataset
from pnia.settings import CACHE_DIR
from pnia.utils import torch_save


def sort_nodes_internally(nx_graph):
    # For some reason the networkx .nodes() return list can not be sorted,
    # but this is the ordering used by pyg when converting. This function fixes this
    H = networkx.DiGraph()
    H.add_nodes_from(sorted(nx_graph.nodes(data=True)))
    H.add_edges_from(nx_graph.edges(data=True))
    return H


def prepend_node_index(graph, new_index):
    # Relabel node indices in graph, insert (graph_level, i, j)
    ijk = [tuple((new_index,) + x) for x in graph.nodes]
    to_mapping = dict(zip(graph.nodes, ijk))
    return networkx.relabel_nodes(graph, to_mapping, copy=True)


def plot_graph(graph, title=None):
    fig, axis = plt.subplots(figsize=(8, 8), dpi=200)  # W,H
    edge_index = graph.edge_index
    pos = graph.pos

    # Fix for re-indexed edge indices only containing mesh nodes at
    # higher levels in hierarchy
    edge_index = edge_index - edge_index.min()

    if pyg.utils.is_undirected(edge_index):
        # Keep only 1 direction of edge_index
        edge_index = edge_index[:, edge_index[0] < edge_index[1]]  # (2, M/2)
    # TODO: indicate direction of directed edges

    # Move all to cpu and numpy, compute (in)-degrees
    degrees = pyg.utils.degree(edge_index[1], num_nodes=pos.shape[0]).cpu().numpy()
    edge_index = edge_index.cpu().numpy()
    pos = pos.cpu().numpy()

    # Plot edges
    from_pos = pos[edge_index[0]]  # (M/2, 2)
    to_pos = pos[edge_index[1]]  # (M/2, 2)
    edge_lines = np.stack((from_pos, to_pos), axis=1)
    axis.add_collection(
        matplotlib.collections.LineCollection(
            edge_lines, lw=0.4, colors="black", zorder=1
        )
    )

    # Plot nodes
    node_scatter = axis.scatter(
        pos[:, 0],
        pos[:, 1],
        c=degrees,
        s=3,
        marker="o",
        zorder=2,
        cmap="viridis",
        clim=None,
    )

    plt.colorbar(node_scatter, aspect=50)

    if title is not None:
        axis.set_title(title)

    return fig, axis


def from_networkx_with_start_index(nx_graph, start_index):
    pyg_graph = from_networkx(nx_graph)
    pyg_graph.edge_index += start_index
    return pyg_graph


def mk_2d_graph(xy, nx, ny):
    xm, xM = np.amin(xy[0][0, :]), np.amax(xy[0][0, :])
    ym, yM = np.amin(xy[1][:, 0]), np.amax(xy[1][:, 0])

    # avoid nodes on border
    dx = (xM - xm) / nx
    dy = (yM - ym) / ny
    lx = np.linspace(xm + dx / 2, xM - dx / 2, nx)
    ly = np.linspace(ym + dy / 2, yM - dy / 2, ny)

    mg = np.meshgrid(lx, ly)
    g = networkx.grid_2d_graph(len(ly), len(lx))

    for node in g.nodes:
        g.nodes[node]["pos"] = np.array([mg[0][node], mg[1][node]])

    # add diagonal edges
    g.add_edges_from(
        [((x, y), (x + 1, y + 1)) for x in range(nx - 1) for y in range(ny - 1)]
        + [((x + 1, y), (x, y + 1)) for x in range(nx - 1) for y in range(ny - 1)]
    )

    # turn into directed graph
    dg = networkx.DiGraph(g)
    for (u, v) in g.edges():
        d = np.sqrt(np.sum((g.nodes[u]["pos"] - g.nodes[v]["pos"]) ** 2))
        dg.edges[u, v]["len"] = d
        dg.edges[u, v]["vdiff"] = g.nodes[u]["pos"] - g.nodes[v]["pos"]
        dg.add_edge(v, u)
        dg.edges[v, u]["len"] = d
        dg.edges[v, u]["vdiff"] = g.nodes[v]["pos"] - g.nodes[u]["pos"]

    return dg


def save_edges(graph, name, base_path):
    torch_save(graph.edge_index, base_path / f"{name}_edge_index.pt")

    edge_features = torch.cat((graph.len.unsqueeze(1), graph.vdiff), dim=1).to(
        torch.float32
    )  # Save as float32
    torch_save(edge_features, base_path / f"{name}_features.pt")


def save_edges_list(graphs, name, base_path):
    list_edge_index = [graph.edge_index for graph in graphs]
    torch_save(list_edge_index, base_path / f"{name}_edge_index.pt")
    edge_features = [
        torch.cat((graph.len.unsqueeze(1), graph.vdiff), dim=1).to(torch.float32)
        for graph in graphs
    ]  # Save as float32
    torch_save(edge_features, base_path / f"{name}_features.pt")


########################################################################################


def hierarchical_mesh(G, mesh_levels, plot, cache_dir_path):
    # Relabel nodes of each level with level index first
    G = [prepend_node_index(graph, level_i) for level_i, graph in enumerate(G)]

    num_nodes_level = np.array([len(g_level.nodes) for g_level in G])
    # First node index in each level in the hierarcical graph
    first_index_level = np.concatenate(
        (np.zeros(1, dtype=int), np.cumsum(num_nodes_level[:-1]))
    )

    # Create inter-level mesh edges
    mesh_up = []
    mesh_down = []
    for from_level, to_level, G_from, G_to, start_index in zip(
        range(1, mesh_levels),
        range(0, mesh_levels - 1),
        G[1:],
        G[:-1],
        first_index_level[: mesh_levels - 1],
    ):

        # start out from graph at from level
        G_down = G_from.copy()
        G_down.clear_edges()
        G_down = networkx.DiGraph(G_down)

        # Add nodes of to level
        G_down.add_nodes_from(G_to.nodes(data=True))

        # build kd tree for mesh point pos
        # order in vm should be same as in vm_xy
        v_to_list = list(G_to.nodes)
        v_from_list = list(G_from.nodes)
        v_from_xy = np.array([xy for _, xy in G_from.nodes.data("pos")])
        kdt_m = scipy.spatial.KDTree(v_from_xy)

        # add edges from mesh to grid
        for v in v_to_list:
            # find 1(?) nearest neighbours (index to vm_xy)
            neigh_idx = kdt_m.query(G_down.nodes[v]["pos"], 1)[1]
            u = v_from_list[neigh_idx]

            # add edge from mesh to grid
            G_down.add_edge(u, v)
            d = np.sqrt(np.sum((G_down.nodes[u]["pos"] - G_down.nodes[v]["pos"]) ** 2))
            G_down.edges[u, v]["len"] = d
            G_down.edges[u, v]["vdiff"] = (
                G_down.nodes[u]["pos"] - G_down.nodes[v]["pos"]
            )

        # relabel nodes to integers (sorted)
        G_down_int = networkx.convert_node_labels_to_integers(
            G_down, first_label=start_index, ordering="sorted"
        )  # Issue with sorting here
        G_down_int = sort_nodes_internally(G_down_int)
        pyg_down = from_networkx_with_start_index(G_down_int, start_index)

        # Create up graph, invert downwards edges
        up_edges = torch.stack((pyg_down.edge_index[1], pyg_down.edge_index[0]), dim=0)
        pyg_up = pyg_down.clone()
        pyg_up.edge_index = up_edges

        mesh_up.append(pyg_up)
        mesh_down.append(pyg_down)

        if plot:
            plot_graph(pyg_down, title=f"Down graph, {from_level} -> {to_level}")
            plt.show()

            plot_graph(pyg_down, title=f"Up graph, {to_level} -> {from_level}")
            plt.show()

    # Save up and down edges
    save_edges_list(mesh_up, "mesh_up", cache_dir_path)
    save_edges_list(mesh_down, "mesh_down", cache_dir_path)

    # Extract intra-level edges for m2m
    m2m_graphs = [
        from_networkx_with_start_index(
            networkx.convert_node_labels_to_integers(
                level_graph, first_label=start_index, ordering="sorted"
            ),
            start_index,
        )
        for level_graph, start_index in zip(G, first_index_level)
    ]

    mesh_pos = [graph.pos.to(torch.float32) for graph in m2m_graphs]

    # For use in g2m and m2g
    G_bottom_mesh = G[0]

    joint_mesh_graph = networkx.union_all([graph for graph in G])
    all_mesh_nodes = joint_mesh_graph.nodes(data=True)

    return m2m_graphs, mesh_pos, G_bottom_mesh, all_mesh_nodes


########################################################################################


def monolevel_mesh(G, nx, plot):
    # combine all levels to one graph
    G_tot = G[0]
    for lev in range(1, len(G)):
        nodes = list(G[lev - 1].nodes)
        n = int(np.sqrt(len(nodes)))
        ij = (
            np.array(nodes)
            .reshape((n, n, 2))[1::nx, 1::nx, :]
            .reshape(int(n / nx) ** 2, 2)
        )
        ij = [tuple(x) for x in ij]
        G[lev] = networkx.relabel_nodes(G[lev], dict(zip(G[lev].nodes, ij)))
        G_tot = networkx.compose(G_tot, G[lev])

    # Relabel mesh nodes to start with 0
    G_tot = prepend_node_index(G_tot, 0)

    # relabel nodes to integers (sorted)
    G_int = networkx.convert_node_labels_to_integers(
        G_tot, first_label=0, ordering="sorted"
    )

    # Graph to use in g2m and m2g
    G_bottom_mesh = G_tot
    all_mesh_nodes = G_tot.nodes(data=True)

    # export the nx graph to PyTorch geometric
    pyg_m2m = from_networkx(G_int)
    m2m_graphs = [pyg_m2m]
    mesh_pos = [pyg_m2m.pos.to(torch.float32)]

    if plot:
        plot_graph(pyg_m2m, title="Mesh-to-mesh")
        plt.show()

    return m2m_graphs, mesh_pos, G_bottom_mesh, all_mesh_nodes


########################################################################################


def build_graph_for_grid(
    xy: np.ndarray,
    cache_dir_path: str,
    plot: bool = False,
    levels: int = None,
    hierarchical: bool = False,
):
    """
    xy: (x, y) coordinates of grid points, shape (2, N_x, N_y).
    plot: If graphs should be plotted during generation (default: False).
    levels: Limit multi-scale mesh to given number of levels, from bottom up (default: None (no limit)).
    hierarchical: Generate hierarchical mesh graph (default: 0, no).
    """
<<<<<<< HEAD
=======
    # Load grid positions
    # To Do Add something about the kind of graph (to make the distinction between hierachical and not ? )
    cache_dir_path = CACHE_DIR / "neural_lam" / str(dataset)
    print(cache_dir_path)
    cache_dir_path.mkdir(parents=True, exist_ok=True)

    xy = dataset.grid_info

>>>>>>> b99fedd3
    grid_xy = torch.tensor(xy)
    pos_max = torch.max(torch.abs(grid_xy))

    # graph geometry
    nx = 3  # number of children = nx**2
    nlev = int(np.log(max(xy.shape)) / np.log(nx))
    nleaf = nx**nlev  # leaves at the bottom = nleaf**2

    mesh_levels = nlev - 1
    if levels:
        # Limit the levels in mesh graph
        mesh_levels = min(mesh_levels, levels)

    print(f"nlev: {nlev}, nleaf: {nleaf}, mesh_levels: {mesh_levels}")

    # multi resolution tree levels
    G = []
    for lev in range(1, mesh_levels + 1):
        n = int(nleaf / (nx**lev))
        g = mk_2d_graph(xy, n, n)
        if plot:
            plot_graph(from_networkx(g), title=f"Mesh graph, level {lev}")
            plt.show()

        G.append(g)

    if hierarchical:
        m2m_graphs, mesh_features, G_bottom_mesh, all_mesh_nodes = hierarchical_mesh(
            G, mesh_levels, plot, cache_dir_path
        )

    else:
        m2m_graphs, mesh_features, G_bottom_mesh, all_mesh_nodes = monolevel_mesh(
            G, nx, plot
        )

    # Save m2m edges
    save_edges_list(m2m_graphs, "m2m", cache_dir_path)

    # Divide mesh node pos by max coordinate of grid cell
    mesh_features = [pos / pos_max for pos in mesh_features]

    print("In create grid_mesh mesh_pos", mesh_features[0].shape)
    # Save mesh positions
    torch_save(mesh_features, cache_dir_path / "mesh_features.pt")  # mesh pos, in float32

    G_g2m, vm, vm_xy, vg_list = grid2mesh(
        G_bottom_mesh, all_mesh_nodes, xy, plot, cache_dir_path
    )

    mesh2grid(G_g2m, vm, vm_xy, vg_list, plot, cache_dir_path)


########################################################################################


def grid2mesh(G_bottom_mesh, all_mesh_nodes, xy, plot, cache_dir_path):
    # radius within which grid nodes are associated with a mesh node
    # (in terms of mesh distance)
    DM_SCALE = 0.67

    # mesh nodes on lowest level
    vm = G_bottom_mesh.nodes
    print("Bottom_mesh nodes", len(vm))
    vm_xy = np.array([xy for _, xy in vm.data("pos")])
    # distance between mesh nodes
    dm = np.sqrt(np.sum((vm.data("pos")[(0, 1, 0)] - vm.data("pos")[(0, 0, 0)]) ** 2))

    print(f"Distance between mesh node {dm}, {DM_SCALE}")
    # grid nodes
    Ny, Nx = xy.shape[1:]

    print(f"In create Mesh Ny and Nx shape {Ny}, {Nx}")

    G_grid = networkx.grid_2d_graph(Ny, Nx)
    G_grid.clear_edges()

    # vg features (only pos introduced here)
    for node in G_grid.nodes:
        # pos is in feature but here explicit for convenience
        G_grid.nodes[node]["pos"] = np.array([xy[0][node], xy[1][node]])

    print(f"Len G_grid {len(G_grid.nodes)}")
    # add 1000 to node key to separate grid nodes (1000,i,j) from mesh nodes (i,j)
    # and impose sorting order such that vm are the first nodes
    G_grid = prepend_node_index(G_grid, 1000)

    # build kd tree for grid point pos
    # order in vg_list should be same as in vg_xy
    vg_list = list(G_grid.nodes)
    vg_xy = np.array([[xy[0][node[1:]], xy[1][node[1:]]] for node in vg_list])
    kdt_g = scipy.spatial.KDTree(vg_xy)

    # now add (all) mesh nodes, include features (pos)
    G_grid.add_nodes_from(all_mesh_nodes)

    # Re-create graph with sorted node indices
    # Need to do sorting of nodes this way for indices to map correctly to pyg
    G_g2m = networkx.Graph()
    G_g2m.add_nodes_from(sorted(G_grid.nodes(data=True)))

    # turn into directed graph
    G_g2m = networkx.DiGraph(G_g2m)

    # add edges
    for v in vm:
        # find neighbours (index to vg_xy)
        neigh_idxs = kdt_g.query_ball_point(vm[v]["pos"], dm * DM_SCALE)
        for i in neigh_idxs:
            u = vg_list[i]
            # add edge from grid to mesh
            G_g2m.add_edge(u, v)
            d = np.sqrt(np.sum((G_g2m.nodes[u]["pos"] - G_g2m.nodes[v]["pos"]) ** 2))
            G_g2m.edges[u, v]["len"] = d
            G_g2m.edges[u, v]["vdiff"] = G_g2m.nodes[u]["pos"] - G_g2m.nodes[v]["pos"]

    pyg_g2m = from_networkx(G_g2m)

    if plot:
        plot_graph(pyg_g2m, title="Grid-to-mesh")
        plt.show()

    save_edges(pyg_g2m, "g2m", cache_dir_path)

    return G_g2m, vm, vm_xy, vg_list


########################################################################################


def mesh2grid(G_g2m, vm, vm_xy, vg_list, plot, cache_dir_path):

    G_m2g = G_g2m.copy()
    G_m2g.clear_edges()

    # build kd tree for mesh point pos
    # order in vm should be same as in vm_xy
    vm_list = list(vm)
    kdt_m = scipy.spatial.KDTree(vm_xy)

    # add edges from mesh to grid
    for v in vg_list:
        # find 4 nearest neighbours (index to vm_xy)
        neigh_idxs = kdt_m.query(G_m2g.nodes[v]["pos"], 4)[1]
        for i in neigh_idxs:
            u = vm_list[i]
            # add edge from mesh to grid
            G_m2g.add_edge(u, v)
            d = np.sqrt(np.sum((G_m2g.nodes[u]["pos"] - G_m2g.nodes[v]["pos"]) ** 2))
            G_m2g.edges[u, v]["len"] = d
            G_m2g.edges[u, v]["vdiff"] = G_m2g.nodes[u]["pos"] - G_m2g.nodes[v]["pos"]

    # relabel nodes to integers (sorted)
    G_m2g_int = networkx.convert_node_labels_to_integers(
        G_m2g, first_label=0, ordering="sorted"
    )
    pyg_m2g = from_networkx(G_m2g_int)

    if plot:
        plot_graph(pyg_m2g, title="Mesh-to-grid")
        plt.show()

    # m2g
    save_edges(pyg_m2g, "m2g", cache_dir_path)


########################################################################################

if __name__ == "__main__":
    from argparse_dataclass import ArgumentParser

    from pnia.datasets.titan import TitanDataset, TitanHyperParams

    parser = ArgumentParser(TitanHyperParams)
    hparams = parser.parse_args()
    print("hparams : ", hparams)
    dataset = TitanDataset(hparams)
    build_graph_for_grid(dataset, hierarchical=False)<|MERGE_RESOLUTION|>--- conflicted
+++ resolved
@@ -298,17 +298,6 @@
     levels: Limit multi-scale mesh to given number of levels, from bottom up (default: None (no limit)).
     hierarchical: Generate hierarchical mesh graph (default: 0, no).
     """
-<<<<<<< HEAD
-=======
-    # Load grid positions
-    # To Do Add something about the kind of graph (to make the distinction between hierachical and not ? )
-    cache_dir_path = CACHE_DIR / "neural_lam" / str(dataset)
-    print(cache_dir_path)
-    cache_dir_path.mkdir(parents=True, exist_ok=True)
-
-    xy = dataset.grid_info
-
->>>>>>> b99fedd3
     grid_xy = torch.tensor(xy)
     pos_max = torch.max(torch.abs(grid_xy))
 
